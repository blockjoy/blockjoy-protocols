--- conflicted
+++ resolved
@@ -40,8 +40,6 @@
   ticker: null
   description: Arbitrum is a Layer 2 scaling solution for Ethereum that uses optimistic rollups to achieve low costs, and Ethereum-level security guarantees. The Arbitrum network enables faster and cheaper transactions while maintaining compatibility with Arbitrum smart contracts.
   visibility: public
-<<<<<<< HEAD
-=======
 - key: blast
   name: Blast protocol
   org_id: null
@@ -60,14 +58,10 @@
   ticker: null
   description: Kaia is an EVM-compatible blockchain using Istanbul BFT consensus, featuring 1-second block times and 4,000 TPS, with a three-tier network architecture (Core Cell Network, Endpoint Node Network, and Service Chain Network) and KAIA token economics designed to incentivize network participation and ecosystem growth.
   visibility: public
->>>>>>> 67ff9a4a
 - key: polygon
   name: Polygon protocol
   org_id: null
   ticker: null
-<<<<<<< HEAD
-  description: Polygon is a Layer 2 blockchain platform which aims to create a multi-chain blockchain system compatible with Ethereum.
-=======
   description: Polygon PoS (Proof of Stake) is a Layer 2 scaling solution with a dual-layer architecture (Heimdall for consensus and Bor for execution), processing transactions with near-instant finality and periodic checkpoints to Ethereum mainnet every 30 minutes, with plans to evolve into a ZK-validium system adopting Polygon zkEVM's execution environment.
   visibility: public
 - key: fantom
@@ -99,5 +93,4 @@
   org_id: null
   ticker: null
   description: SQD (Subsquid) is a decentralized data indexing protocol and query engine that enables efficient blockchain data access across 190+ networks through a peer-to-peer data lake architecture, offering developers high-performance tools to extract, process, and analyze on-chain data at near-zero cost compared to traditional RPC methods.
->>>>>>> 67ff9a4a
   visibility: public